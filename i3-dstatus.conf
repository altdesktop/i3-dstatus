--- conflicted
+++ resolved
@@ -36,15 +36,10 @@
     format: '<span color="yellow">★</span>%stars <small>?</small>%issues'
     #auth: [ 'username', 'token' ]
 battery:
-<<<<<<< HEAD
     name: 'BAT0' # defaults to the first battery found
     format: '%name %percentage%'
 clock:
     format: '%d %h %Y [ %H:%M ] '
-
 cpuload:
     interval: 10
-    format: 'cpu %cpuload <span color="yellow">%bar</span>'
-=======
-    format: '%icon%percentage%'
->>>>>>> 1d828745
+    format: 'cpu %cpuload <span color="yellow">%bar</span>'